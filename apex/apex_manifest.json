--- conflicted
+++ resolved
@@ -1,8 +1,4 @@
 {
   "name": "com.android.extservices",
-<<<<<<< HEAD
-  "version": 330426000
-=======
-  "version": 330090000
->>>>>>> b7b39540
+  "version": 330427000
 }