--- conflicted
+++ resolved
@@ -17,12 +17,8 @@
 <manifest xmlns:android="http://schemas.android.com/apk/res/android"
     xmlns:androidprv="http://schemas.android.com/apk/prv/res/android"
     package="android.ext.services"
-    android:versionCode="220000000"
-<<<<<<< HEAD
-    android:versionName="q_release_aml_220000000"
-=======
-    android:versionName="1"
->>>>>>> 8140fa80
+    android:versionCode="225000000"
+    android:versionName="q_release_aml_225000000"
     coreApp="true">
 
     <uses-permission android:name="android.permission.PROVIDE_RESOLVER_RANKER_SERVICE" />
