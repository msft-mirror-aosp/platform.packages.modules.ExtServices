--- conflicted
+++ resolved
@@ -16,13 +16,9 @@
 
 package android.ext.services.hosttests;
 
-<<<<<<< HEAD
-import static com.android.adservices.common.TestDeviceHelper.ACTION_BOOT_COMPLETED;
-=======
 import static com.android.adservices.common.AndroidSdk.PRE_T;
 import static com.android.adservices.common.TestDeviceHelper.ACTION_BOOT_COMPLETED;
 import static com.android.adservices.common.TestDeviceHelper.enableComponent;
->>>>>>> 330a054f
 import static com.android.adservices.common.TestDeviceHelper.isActiveReceiver;
 import static com.android.adservices.common.TestDeviceHelper.runShellCommand;
 
@@ -194,12 +190,6 @@
 
     private void verifyReceiverExecuted(ITestDevice device)
             throws DeviceNotAvailableException, InterruptedException {
-        // Verify the receiver is enabled
-        assertWithMessage("%s is present in list of active receivers", CLEANUP_RECEIVER_CLASS_NAME)
-                .that(isActiveReceiver(ACTION_BOOT_COMPLETED, mExtServicesPackageName,
-                        CLEANUP_RECEIVER_CLASS_NAME))
-                .isTrue();
-
         BackgroundLogReceiver logcatReceiver =
                 rebootDeviceAndCollectLogs(device, RECEIVER_DISABLED_LOG_TEXT);
         Pattern errorPattern = Pattern.compile(makePattern(RECEIVER_DISABLED_LOG_TEXT));
