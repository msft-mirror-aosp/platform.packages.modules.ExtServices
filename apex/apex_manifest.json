--- conflicted
+++ resolved
@@ -1,8 +1,4 @@
 {
   "name": "com.android.extservices",
-<<<<<<< HEAD
-  "version": 310723000
-=======
-  "version": 319999900
->>>>>>> 01618556
+  "version": 310724000
 }