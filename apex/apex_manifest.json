{
  "name": "com.android.extservices",
<<<<<<< HEAD
  "version": 310910000
=======
  "version": 319999900
>>>>>>> 4cf2ba66
}<|MERGE_RESOLUTION|>--- conflicted
+++ resolved
@@ -1,8 +1,4 @@
 {
   "name": "com.android.extservices",
-<<<<<<< HEAD
-  "version": 310910000
-=======
-  "version": 319999900
->>>>>>> 4cf2ba66
+  "version": 311010000
 }