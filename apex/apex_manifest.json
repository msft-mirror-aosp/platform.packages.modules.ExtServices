--- conflicted
+++ resolved
@@ -1,8 +1,4 @@
 {
   "name": "com.android.extservices",
-<<<<<<< HEAD
-  "version": 330434000
-=======
-  "version": 339990000
->>>>>>> 5e81f895
+  "version": 330439000
 }