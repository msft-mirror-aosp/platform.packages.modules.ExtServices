--- conflicted
+++ resolved
@@ -17,13 +17,8 @@
 <manifest xmlns:android="http://schemas.android.com/apk/res/android"
     xmlns:androidprv="http://schemas.android.com/apk/prv/res/android"
     package="android.ext.services"
-<<<<<<< HEAD
-    android:versionCode="300803100"
-    android:versionName="r_aml_300803100"
-=======
-    android:versionCode="309999900"
-    android:versionName="r_aml_309999900"
->>>>>>> 7ca833cb
+    android:versionCode="300900000"
+    android:versionName="r_aml_300900000"
     coreApp="true">
 
     <uses-permission android:name="android.permission.PROVIDE_RESOLVER_RANKER_SERVICE" />
