--- conflicted
+++ resolved
@@ -1,8 +1,4 @@
 {
   "name": "com.android.extservices",
-<<<<<<< HEAD
-  "version": 330210000
-=======
-  "version": 330000000
->>>>>>> 1e5f548b
+  "version": 330422000
 }