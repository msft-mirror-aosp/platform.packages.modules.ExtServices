--- conflicted
+++ resolved
@@ -17,33 +17,6 @@
 <resources xmlns:android="http://schemas.android.com/apk/res/android"
     xmlns:xliff="urn:oasis:names:tc:xliff:document:1.2">
     <string name="notification_assistant" msgid="9160940242838910547">"ការជូនដំណឹង​ដែលមានភាពបត់បែន Android"</string>
-<<<<<<< HEAD
-    <!-- no translation found for english_otp_context_words:0 (7615778208475066419) -->
-    <!-- no translation found for english_otp_context_words:1 (7174505163902448507) -->
-    <!-- no translation found for english_otp_context_words:2 (3917837442156595568) -->
-    <!-- no translation found for english_otp_context_words:3 (6971032950332150936) -->
-    <!-- no translation found for english_otp_context_words:4 (826248726164877615) -->
-    <!-- no translation found for english_otp_context_words:5 (2156400793251117724) -->
-    <!-- no translation found for english_otp_context_words:6 (3621495493711216796) -->
-    <!-- no translation found for english_otp_context_words:7 (4652629344958695406) -->
-    <!-- no translation found for english_otp_context_words:8 (6021138326345874403) -->
-    <!-- no translation found for english_otp_context_words:9 (301989899519648952) -->
-    <!-- no translation found for english_otp_context_words:10 (2409846400635400651) -->
-    <!-- no translation found for english_otp_context_words:11 (3362500960690003002) -->
-    <!-- no translation found for english_otp_context_words:12 (1542192064842556988) -->
-    <!-- no translation found for english_otp_context_words:13 (2052362882225775298) -->
-    <!-- no translation found for english_otp_context_words:14 (4759495520595696444) -->
-    <!-- no translation found for english_otp_context_words:15 (4360404417991731370) -->
-    <!-- no translation found for english_otp_context_words:16 (5135302120938115660) -->
-    <!-- no translation found for english_otp_context_words:17 (405482768547359066) -->
-    <!-- no translation found for english_otp_context_words:18 (7962233525908588330) -->
-    <!-- no translation found for english_otp_context_words:19 (9095545913763732113) -->
-    <!-- no translation found for english_otp_context_words:20 (2601700967903477651) -->
-    <!-- no translation found for english_otp_context_words:21 (1775341814323929840) -->
-    <!-- no translation found for english_otp_context_words:22 (4159587727958533896) -->
-    <!-- no translation found for english_otp_context_words:23 (7199374258785307822) -->
-    <!-- no translation found for english_otp_context_words:24 (3860872742161492043) -->
-=======
   <string-array name="english_otp_context_words">
     <item msgid="7615778208475066419">"កូដ pin"</item>
     <item msgid="7174505163902448507">"ពាក្យសម្ងាត់"</item>
@@ -71,5 +44,4 @@
     <item msgid="7199374258785307822">"លេខសម្គាល់​អត្តសញ្ញាណ​បុគ្គល"</item>
     <item msgid="3860872742161492043">"កូដ PIN"</item>
   </string-array>
->>>>>>> 63cbf5b6
 </resources>